--- conflicted
+++ resolved
@@ -103,7 +103,6 @@
     }
 
 
-<<<<<<< HEAD
 class OptionalFileForm(forms.Form):
     myfile = forms.FileField(required=False)
 
@@ -122,7 +121,8 @@
 
 class Step2Form(forms.Form):
     confirm = forms.BooleanField(required=True)
-=======
+
+
 class BookForm(forms.ModelForm):
     class Meta:
         model = Book
@@ -146,5 +146,4 @@
                 'book': instance,
                 'images': instance,
             }
-        super(BookMultiForm, self).__init__(*args, **kwargs)
->>>>>>> 3e10e6ba
+        super(BookMultiForm, self).__init__(*args, **kwargs)