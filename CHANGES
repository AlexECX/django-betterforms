--- conflicted
+++ resolved
@@ -1,4 +1,9 @@
-<<<<<<< HEAD
+0.1.3 (2013-10-17)
+------------------
+
+  - Add ``betterforms.changelist`` module with form classes that assist in
+    listing, searching and filtering querysets.
+
 0.1.2 (2013-07-25)
 ------------------
 
@@ -12,11 +17,4 @@
 0.1.0 (2013-07-25)
 ------------------
 
-Initial Release
-=======
-0.1.3 (released October 17, 2013)
----------------------------------
-
-  - Add ``betterforms.changelist`` module with form classes that assist in
-    listing, searching and filtering querysets.
->>>>>>> e53ac95b
+Initial Release